--- conflicted
+++ resolved
@@ -11,79 +11,6 @@
 // [ ] scrolling
 // [ ] selection
 // [ ] clipping
-<<<<<<< HEAD
-enum class ComboBoxMode : u8
-{
-  Inline,
-  Dialog
-};
-
-/// @param alignment alignment of the item, based on the text direction
-struct ComboBoxItem : public View
-{
-  bool       disabled : 1        = false;
-  bool       hovered : 1         = false;
-  bool       selected : 1        = false;
-  bool       focused : 1         = false;
-  Fn<void()> on_selected         = fn([] {});
-  RenderText text                = {};
-  Vec4       hovered_color       = DEFAULT_THEME.surface_variant;
-  Vec4       selected_color      = DEFAULT_THEME.surface_variant;
-  Vec4       text_color          = DEFAULT_THEME.on_surface;
-  Vec4       disabled_text_color = DEFAULT_THEME.inactive;
-  Vec4       hovered_text_color  = DEFAULT_THEME.active;
-  Frame      frame               = {};
-  f32        alignment           = -1;
-
-  ~ComboBoxItem()
-  {
-    text.reset();
-  }
-
-  virtual ViewState tick(ViewContext const &ctx, CRect const &region,
-                         ViewEvents events) override
-  {
-    if (events.mouse_enter)
-    {
-      hovered = true;
-    }
-
-    if (events.mouse_leave)
-    {
-      hovered = false;
-    }
-
-    if (events.mouse_down && ctx.mouse_down(MouseButtons::Primary))
-    {
-      if (!selected)
-      {
-        selected = true;
-        on_selected();
-      }
-    }
-
-    if (events.key_down && ctx.key_down(KeyCode::Return))
-    {
-      if (!selected)
-      {
-        selected = true;
-        on_selected();
-      }
-    }
-
-    if (events.focus_in)
-    {
-      focused = true;
-    }
-
-    if (events.focus_out)
-    {
-      focused = false;
-    }
-
-    return ViewState{
-        .pointable = !disabled, .clickable = !disabled, .focusable = !disabled};
-=======
 // [ ] ios-style combo box
 struct ComboBoxItem : public View
 {
@@ -110,44 +37,22 @@
   ~ComboBoxItem()
   {
     text.reset();
->>>>>>> 8c885599
   }
 
   virtual void render(CRect const &region, CRect const &clip,
                       Canvas &canvas) override
   {
-<<<<<<< HEAD
-=======
     canvas.rrect(ShapeDesc{.center = region.center,
                            .extent = region.extent,
                            .tint   = hovered ? hovered_color : color});
->>>>>>> 8c885599
     text.render(region, clip, canvas);
   }
 };
 
+/// [ ] z-index on expanded?
 /// [ ] z-index effects on viewport
 struct ComboBoxScrollView : public View
 {
-<<<<<<< HEAD
-  typedef Fn<void(u32, Span<u32 const>)> Selected;
-
-  bool     disabled : 1 = false;
-  bool     hovered : 1  = false;
-  bool     pressed : 1  = false;
-  bool     expanded : 1 = false;
-  Selected on_selected  = fn([](u32, Span<u32 const>) {});
-  Frame    frame        = {};
-  Vec4     corner_radii = Vec4::splat(0.125F);
-  Vec4     color        = DEFAULT_THEME.surface;
-
-  Vec<ComboBoxItem> items = {};
-
-  ~ComboBoxScrollView()
-  {
-    items.reset();
-  }
-=======
   bool                           disabled : 1 = false;
   Fn<void(u32, Span<u32 const>)> on_selected  = fn([](u32, Span<u32 const>) {});
   struct Inner
@@ -160,7 +65,6 @@
   f32           alignment    = 0;
   Vec4          corner_radii = {};
   ColorGradient color        = ColorGradient::all(DEFAULT_THEME.surface);
->>>>>>> 8c885599
 
   virtual View *iter(u32 i) override
   {
@@ -203,46 +107,13 @@
   }
 
   void clear_items();
-  void add_item(Span<u32 const>, Fn<void(u32, Span<u32 const>)>);
-  void open();
-  void close();
-  bool is_open();
-
-  virtual i32 layer(i32 allocated) override
-  {
-    return allocated + 1;
-  }
-
-  virtual void render(CRect const &region, CRect const &clip,
-                      Canvas &canvas) override
-  {
-    canvas.rrect(ShapeDesc{.center       = region.center,
-                           .extent       = region.extent,
-                           .tint         = color,
-                           .corner_radii = corner_radii});
-  }
+  void add_item();
 };
 
-// [ ] use mode to select state of the comboboxscroll view
 struct ComboBox : public View
 {
-<<<<<<< HEAD
-  typedef Fn<void(u32, Span<u32 const>)> Selected;
-
-  bool     disabled : 1  = false;
-  bool     hovered : 1   = false;
-  bool     pressed : 1   = false;
-  Selected on_selected   = fn([](u32, Span<u32 const>) {});
-  Frame    frame         = {};
-  Vec4     color         = DEFAULT_THEME.surface;
-  Vec4     hovered_color = DEFAULT_THEME.surface_variant;
-  Vec4     arrow_color   = DEFAULT_THEME.on_surface;
-  Vec4     corner_radii  = Vec4::splat(0.125F);
-
-=======
   bool               disabled : 1 = false;
   bool               hovered : 1  = false;
->>>>>>> 8c885599
   ComboBoxScrollView scroll_view;
   Frame              frame =
       Frame{.width = {.max = 200, .scale = 1}, .height = {.offset = 25}};
