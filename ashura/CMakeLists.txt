<<<<<<< HEAD
add_library(ashura STATIC src/app.cc src/engine.cc src/widget.cc src/rengoku.cc
                          src/loggers.cc)
=======
add_library(ashura STATIC src/app.cc src/engine.cc src/widget.cc src/rengoku.cc src/loggers.cc src/subsystems/http_client.cc)
>>>>>>> fbba360b

target_include_directories(
  ashura
  PUBLIC include ${JPEG_INCLUDE_DIR}
  PRIVATE src)

target_link_libraries(
  ashura
  stx::stx
  SDL3::SDL3-static
  fmt::fmt
  Vulkan::Vulkan
  spdlog::spdlog
  harfbuzz
  CURL::libcurl
  Freetype::Freetype
  simdjson::simdjson
  WebP::webp
  WebP::webpdecoder
  ${JPEG_LIBRARIES}
  PNG::PNG
  avif
  ${FFMPEG_LIBRARIES}
  SheenBidi::SheenBidi
  )

target_include_directories(ashura PUBLIC ${FFMPEG_INCLUDE_DIRS})
target_link_directories(ashura PUBLIC ${FFMPEG_LIBRARY_DIRS})

set_target_properties(ashura PROPERTIES CXX_STANDARD 20 CXX_STANDARD_REQUIRED
                                                        ON)

add_executable(ashura_main src/ashura.cc)
target_link_libraries(ashura_main ashura)

add_executable(ashura_test tests/layout.cc tests/http.cc)
target_link_libraries(ashura_test ashura GTest::gtest GTest::gtest_main)<|MERGE_RESOLUTION|>--- conflicted
+++ resolved
@@ -1,9 +1,4 @@
-<<<<<<< HEAD
-add_library(ashura STATIC src/app.cc src/engine.cc src/widget.cc src/rengoku.cc
-                          src/loggers.cc)
-=======
 add_library(ashura STATIC src/app.cc src/engine.cc src/widget.cc src/rengoku.cc src/loggers.cc src/subsystems/http_client.cc)
->>>>>>> fbba360b
 
 target_include_directories(
   ashura
