--- conflicted
+++ resolved
@@ -222,11 +222,8 @@
 
 add_library(
   ashura_engine
-<<<<<<< HEAD
+  ashura/engine/animation.cc
   ashura/engine/canvas.cc
-=======
-  ashura/engine/animation.cc
->>>>>>> 242984e4
   ashura/engine/engine.cc
   ashura/engine/font_impl.cc
   ashura/engine/font_system_impl.cc
